#!groovy
library('sima-jenkins-lib')

def main() {
  def job_name = env.JOB_NAME.split('/')[1]

  properties([
      parameters([
          booleanParam(
              name: 'SKIP_N2A_COMPILER_BUILD',
              description: 'Skips building n2a_compiler',
              defaultValue: false
          ),
          booleanParam(name: "PACKAGE_ONLY", defaultValue: false, description: 'Only package don\'t run tests')
      ]),
  ])

  node("docker") {
    stage("Checkout") {
      utils.checkoutBitbucket()
      utils.setBuildMetadataFromVersionIn("python/VERSION.in")
    }

    def image
    stage("DockerBuild") {
<<<<<<< HEAD
      image = utils.dockerBuild("docker/Dockerfile",
          "${env.NEXUS_URL}:5000" + job_name,
          "jenkins_user",
          "docker_build.log", 
          {},
          "https://${env.NEXUS_URL}:5000"
      )
=======
      image = utils.dockerBuild("docker/Dockerfile", 'simaai/' + job_name, "docker_creds", "docker_build.log", {})
>>>>>>> 9fa8940e
    }

    parallel push: {
      stage("DockerPush") {
        image['post']()
      }
    }, build: {
      image["image"].inside("-m 32g -c 8") {
        utils.cmakeBuild("build", "-DCMAKE_CXX_COMPILER_LAUNCHER=ccache", {}, { src_dir ->
          stage("Python Bindings") {
            dir("${env.WORKSPACE}/python") {
              utils.setPythonBuildEnv([], {
                sh """#!/bin/bash -ex
rm -rf dist build
python3 setup.py bdist_wheel
"""
              }, 'sima')
            }
            dir("${env.WORKSPACE}/topi/python") {
              utils.setPythonBuildEnv([], {
                sh """#!/bin/bash -ex
rm -rf dist build
python3 setup.py bdist_wheel
"""
              }, 'sima')
            }
          }
        }, "../sima-regres.cmake", "clean all")
        stage("Package") {
          tvm_pkg_dir = "python/dist/*.whl"
          archiveArtifacts(tvm_pkg_dir)
          utils.uploadPythonPackages('jenkins_user', 'sima-pypi', tvm_pkg_dir, 3)
          topi_pkg_dir = "topi/python/dist/*.whl"
          archiveArtifacts(topi_pkg_dir)
          utils.uploadPythonPackages('jenkins_user', 'sima-pypi', topi_pkg_dir, 3)
        }
      }
    }

    stage("Promotion") {
      if (env.BRANCH_NAME=="sima") {
        utils.docker_promote(image['image'], 'jenkins_user', "https://${env.NEXUS_URL}:5000")
      }
    }

  }

  stage("Upstream") {
    utils.buildUpstream("n2a_compiler", params.SKIP_N2A_COMPILER_BUILD, [
        booleanParam(name: 'PACKAGE_ONLY', value: params.PACKAGE_ONLY)
    ])
  }
}

utils.job_wrapper( {
  main()
})

return this<|MERGE_RESOLUTION|>--- conflicted
+++ resolved
@@ -23,7 +23,6 @@
 
     def image
     stage("DockerBuild") {
-<<<<<<< HEAD
       image = utils.dockerBuild("docker/Dockerfile",
           "${env.NEXUS_URL}:5000" + job_name,
           "jenkins_user",
@@ -31,9 +30,6 @@
           {},
           "https://${env.NEXUS_URL}:5000"
       )
-=======
-      image = utils.dockerBuild("docker/Dockerfile", 'simaai/' + job_name, "docker_creds", "docker_build.log", {})
->>>>>>> 9fa8940e
     }
 
     parallel push: {
