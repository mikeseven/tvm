--- conflicted
+++ resolved
@@ -1,173 +1,4 @@
 #!groovy
-<<<<<<< HEAD
-// -*- mode: groovy -*-
-
-// Licensed to the Apache Software Foundation (ASF) under one
-// or more contributor license agreements.  See the NOTICE file
-// distributed with this work for additional information
-// regarding copyright ownership.  The ASF licenses this file
-// to you under the Apache License, Version 2.0 (the
-// "License"); you may not use this file except in compliance
-// with the License.  You may obtain a copy of the License at
-//
-//   http://www.apache.org/licenses/LICENSE-2.0
-//
-// Unless required by applicable law or agreed to in writing,
-// software distributed under the License is distributed on an
-// "AS IS" BASIS, WITHOUT WARRANTIES OR CONDITIONS OF ANY
-// KIND, either express or implied.  See the License for the
-// specific language governing permissions and limitations
-// under the License.
-
-// Jenkins pipeline
-// See documents at https://jenkins.io/doc/book/pipeline/jenkinsfile/
-
-// Docker env used for testing
-// Different image may have different version tag
-// because some of them are more stable than anoter.
-//
-// Docker images are maintained by PMC, cached in dockerhub
-// and remains relatively stable over the time.
-// Flow for upgrading docker env(need commiter)
-//
-// - Send PR to upgrade build script in the repo
-// - Build the new docker image
-// - Tag the docker image with a new version and push to tvmai
-// - Update the version in the Jenkinsfile, send a PR
-// - Fix any issues wrt to the new image version in the PR
-// - Merge the PR and now we are in new version
-// - Tag the new version as the lates
-// - Periodically cleanup the old versions on local workers
-//
-
-// Hashtag in the source to build current CI docker builds
-//
-//
-
-ci_lint = "tvmai/ci-lint:v0.60"
-ci_gpu = "tvmai/ci-gpu:v0.63"
-ci_cpu = "tvmai/ci-cpu:v0.61"
-ci_i386 = "tvmai/ci-i386:v0.52"
-
-// tvm libraries
-tvm_runtime = "build/libtvm_runtime.so, build/config.cmake"
-tvm_lib = "build/libtvm.so, " + tvm_runtime
-// LLVM upstream lib
-tvm_multilib = "build/libtvm.so, " +
-               "build/libvta_tsim.so, " +
-               "build/libvta_fsim.so, " +
-               "build/libtvm_topi.so, " +
-               tvm_runtime
-
-// command to start a docker container
-docker_run = 'docker/bash.sh'
-// timeout in minutes
-max_time = 120
-
-def per_exec_ws(folder) {
-  return "workspace/exec_${env.EXECUTOR_NUMBER}/" + folder
-}
-
-// initialize source codes
-def init_git() {
-  // Add more info about job node
-  sh """
-     echo "INFO: NODE_NAME=${NODE_NAME} EXECUTOR_NUMBER=${EXECUTOR_NUMBER}"
-     """
-  checkout scm
-  retry(5) {
-    timeout(time: 2, unit: 'MINUTES') {
-      sh 'git submodule update --init'
-    }
-  }
-}
-
-def init_git_win() {
-    checkout scm
-    retry(5) {
-        timeout(time: 2, unit: 'MINUTES') {
-            bat 'git submodule update --init'
-        }
-    }
-}
-
-stage("Sanity Check") {
-  timeout(time: max_time, unit: 'MINUTES') {
-    node('CPU') {
-      ws(per_exec_ws("tvm/sanity")) {
-        init_git()
-        sh "${docker_run} ${ci_lint}  ./tests/scripts/task_lint.sh"
-      }
-    }
-  }
-}
-
-// Run make. First try to do an incremental make from a previous workspace in hope to
-// accelerate the compilation. If something wrong, clean the workspace and then
-// build from scratch.
-def make(docker_type, path, make_flag) {
-  timeout(time: max_time, unit: 'MINUTES') {
-    try {
-      sh "${docker_run} ${docker_type} ./tests/scripts/task_build.sh ${path} ${make_flag}"
-      // always run cpp test when build
-      sh "${docker_run} ${docker_type} ./tests/scripts/task_cpp_unittest.sh"
-    } catch (exc) {
-      echo 'Incremental compilation failed. Fall back to build from scratch'
-      sh "${docker_run} ${docker_type} ./tests/scripts/task_clean.sh ${path}"
-      sh "${docker_run} ${docker_type} ./tests/scripts/task_build.sh ${path} ${make_flag}"
-      sh "${docker_run} ${docker_type} ./tests/scripts/task_cpp_unittest.sh"
-    }
-  }
-}
-
-// pack libraries for later use
-def pack_lib(name, libs) {
-  sh """
-     echo "Packing ${libs} into ${name}"
-     echo ${libs} | sed -e 's/,/ /g' | xargs md5sum
-     """
-  stash includes: libs, name: name
-}
-
-
-// unpack libraries saved before
-def unpack_lib(name, libs) {
-  unstash name
-  sh """
-     echo "Unpacked ${libs} from ${name}"
-     echo ${libs} | sed -e 's/,/ /g' | xargs md5sum
-     """
-}
-
-stage('Build') {
-  parallel 'BUILD: GPU': {
-    node('GPUBUILD') {
-      ws(per_exec_ws("tvm/build-gpu")) {
-        init_git()
-        sh "${docker_run} ${ci_gpu} ./tests/scripts/task_config_build_gpu.sh"
-        make(ci_gpu, 'build', '-j2')
-        pack_lib('gpu', tvm_multilib)
-        // compiler test
-        sh "${docker_run} ${ci_gpu} ./tests/scripts/task_config_build_gpu_vulkan.sh"
-        make(ci_gpu, 'build2', '-j2')
-      }
-    }
-  },
-  'BUILD: CPU': {
-    node('CPU') {
-      ws(per_exec_ws("tvm/build-cpu")) {
-        init_git()
-        sh "${docker_run} ${ci_cpu} ./tests/scripts/task_config_build_cpu.sh"
-        make(ci_cpu, 'build', '-j2')
-        pack_lib('cpu', tvm_lib)
-        timeout(time: max_time, unit: 'MINUTES') {
-          sh "${docker_run} ${ci_cpu} ./tests/scripts/task_python_unittest.sh"
-          sh "${docker_run} ${ci_cpu} ./tests/scripts/task_python_integration.sh"
-          sh "${docker_run} ${ci_cpu} ./tests/scripts/task_python_vta_fsim.sh"
-          sh "${docker_run} ${ci_cpu} ./tests/scripts/task_python_vta_tsim.sh"
-          sh "${docker_run} ${ci_cpu} ./tests/scripts/task_golang.sh"
-          sh "${docker_run} ${ci_cpu} ./tests/scripts/task_rust.sh"
-=======
 library('sima-jenkins-lib')
 
 def main() {
@@ -214,7 +45,6 @@
         stage("Package") {
           archiveArtifacts('python/dist/*.whl')
           utils.uploadPythonPackages('jenkins_user', 'sima-pypi', 'python/dist/*.whl', 3)
->>>>>>> 8d2b3348
         }
       }
     }
